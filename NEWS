Latest stuff                          (planned release date: 2015-09-??)
------------------------------------------------------------------------

<<<<<<< HEAD
 * Empty directories not present in metadata can be now removed when
   applying stored metadata if -E / --remove-empty-dirs option is used.

 * Scripts in example/ directory do not require bash anymore and there
   is a new example for post checkout hook.
=======
 * Dependency on libattr's xattr.h header has been removed.
   As long as your libc provides sys/xattr.h (glibc does it since v2.3),
   everything should be fine.
>>>>>>> 3c3d9053


Old times                                                    (2007-2014)
------------------------------------------------------------------------

Old times refer to alleged version 1 of metastore, which was never
properly released or tagged.


### v1 - przemoc's unofficial continuation                   (2012-2014)

In 2012 unofficial continuation has been proclaimed, merging existing
debian patches, including debian/ directory and adding new option -
not ignoring .git directories. This version also didn't have any formal
releases, only new entries were added in debian/changelog file.


### v1 - debian package                                      (2010-2012)

In 2010 metastore debian package started containing patches that didn't
get into official metastore repository.


### unreleased v1                                            (2007-2008)

David Härdeman wrote core of metastore in May 2007. His last commit was
in June 2008. He never officially released this software in any form
denoting its version number. His git repository (which no longer works)
was the only official way to obtain the source code.<|MERGE_RESOLUTION|>--- conflicted
+++ resolved
@@ -1,17 +1,15 @@
 Latest stuff                          (planned release date: 2015-09-??)
 ------------------------------------------------------------------------
 
-<<<<<<< HEAD
  * Empty directories not present in metadata can be now removed when
    applying stored metadata if -E / --remove-empty-dirs option is used.
 
  * Scripts in example/ directory do not require bash anymore and there
    is a new example for post checkout hook.
-=======
+
  * Dependency on libattr's xattr.h header has been removed.
    As long as your libc provides sys/xattr.h (glibc does it since v2.3),
    everything should be fine.
->>>>>>> 3c3d9053
 
 
 Old times                                                    (2007-2014)
